[workspace]
resolver = "2"
members = [
	"hercules_cg",
	"hercules_ir",
<<<<<<< HEAD
	"hercules_tools",
  "frontend"
=======
	"hercules_opt",
	"hercules_tools/hercules_dot",
	"hercules_tools/hercules_cpu"
>>>>>>> 98303281
]<|MERGE_RESOLUTION|>--- conflicted
+++ resolved
@@ -3,12 +3,8 @@
 members = [
 	"hercules_cg",
 	"hercules_ir",
-<<<<<<< HEAD
-	"hercules_tools",
-  "frontend"
-=======
 	"hercules_opt",
 	"hercules_tools/hercules_dot",
-	"hercules_tools/hercules_cpu"
->>>>>>> 98303281
+	"hercules_tools/hercules_cpu",
+  "frontend"
 ]
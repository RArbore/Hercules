pub mod ccp;
pub mod dce;
pub mod forkify;
pub mod gvn;
pub mod phi_elim;
pub mod pass;
pub mod pred;

pub use crate::ccp::*;
pub use crate::dce::*;
pub use crate::forkify::*;
pub use crate::gvn::*;
<<<<<<< HEAD
pub use crate::phi_elim::*;
pub use crate::pass::*;
=======
pub use crate::pass::*;
pub use crate::pred::*;
>>>>>>> 56777804
<|MERGE_RESOLUTION|>--- conflicted
+++ resolved
@@ -10,10 +10,6 @@
 pub use crate::dce::*;
 pub use crate::forkify::*;
 pub use crate::gvn::*;
-<<<<<<< HEAD
 pub use crate::phi_elim::*;
 pub use crate::pass::*;
-=======
-pub use crate::pass::*;
-pub use crate::pred::*;
->>>>>>> 56777804
+pub use crate::pred::*;
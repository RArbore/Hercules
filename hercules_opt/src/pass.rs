--- conflicted
+++ resolved
@@ -24,11 +24,8 @@
     CCP,
     GVN,
     Forkify,
-<<<<<<< HEAD
     PhiElim,
-=======
     Predication,
->>>>>>> 56777804
     Verify,
     Xdot,
 }
@@ -224,11 +221,9 @@
                         )
                     }
                 }
-<<<<<<< HEAD
                 Pass::PhiElim => {
                     for function in self.module.functions.iter_mut() {
                         phi_elim(function);
-=======
                 Pass::Predication => {
                     self.make_def_uses();
                     self.make_reverse_postorders();
@@ -247,7 +242,6 @@
                             &fork_join_maps[idx],
                             &vec![],
                         )
->>>>>>> 56777804
                     }
                 }
                 Pass::Verify => {
